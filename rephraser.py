#!/usr/bin/env python
import BaseHTTPServer
import collections
import datetime
import json
import math
import re
import operator
import os
import subprocess
import threading
import time
import urllib
  
class MRUDict (collections.MutableMapping):
    """ Container class that acts as a dictionary but only remembers the K items that were last accessed """
    def __init__ (self, max_size, items=()):
        self.max_size = int (max_size)
        self.impl = collections.OrderedDict ()
        if isinstance (items, dict):
            items = items.iteritems()
        for key,value in items:
            self[key] = value

    def __len__ (self):
        return len(self.impl)
    def __iter__ (self):
        return iter (self.impl)
    def __delitem__ (self, key):
        del self.impl[key]

    def __contains__ (self, key):
        if key in self.impl:
            # re-insert the item so that it is now the MRU item
            val = self.impl.pop (key)
            self.impl[key] = val
            return True
        else:
            return False

    def __getitem__ (self, key):
        # re-insert the item so that it is now the MRU item
        val = self.impl.pop (key)
        self.impl[key] = val
        return val

    def __setitem__ (self, key, val):
        while len(self.impl) >= self.max_size:
            # delete the LRU item
            self.impl.popitem (last=False)
        self.impl[key] = val


""" cache some rephrase results (for individual segments), at least until the rephrase table is ready """ 
cached_rephrase_table = MRUDict (1000)
""" cache rephrase candidates for fast LM scoring and results 
cached_final_rephrase_candidates =  MRUDict (1000)"""

class KillerThread (threading.Thread):
    """
    Takes a child process as argument, and kills it if a delay longer than INACTIVE_TIMEOUT passes without `record_activity' being
    called.
    """
    # When this long has passed since the last activity was recorded, the child is killed
    INACTIVE_TIMEOUT = datetime.timedelta (hours=24)

    def __init__ (self, child_proc):
        super(KillerThread,self).__init__ ()
        self.child_proc = child_proc
        self.last_activity = datetime.datetime.now()
        self.daemon = True
        self.aborted = False

    def record_activity (self):
        self.last_activity = datetime.datetime.now()

    def abort (self):
        self.aborted = True

    def run (self):
        while not self.aborted:
            time.sleep (60)
            last_activity = self.last_activity
            if last_activity is not None:
                now = datetime.datetime.now()
                elapsed = now - last_activity
                if elapsed > self.INACTIVE_TIMEOUT:
                    print "%s since last activity, killing subprocess binary" % self.INACTIVE_TIMEOUT
                    self.child_proc.terminate()
                    self.child_proc.wait()
                    break

#----------------------------------------------------------------------------------------------------------------------------------
#path to query and queryPhraseTableMin
#path_to_binaries = '/fs/lofn0/chara/rephraser/'
# Phrase Tables for en-es and es-en
<<<<<<< HEAD
#PT_en_es = '/fs/lofn0/chara/phrase-table-en-es.minphr'
#PT_es_en = '/fs/lofn0/chara/phrase-table-es-en-2403.minphr'
#LM = '/fs/lofn0/chara/rephraser/toy.binlm.89' # path to language model

class Rephraser(object):
  def __init__ (self, LanguageModel, PT_ef, PT_fe, moses_binaries):
    PT_en_es = PT_ef
    PT_es_en = PT_fe
    LM = LanguageModel
    path_to_binaries = moses_binaries

    SUBPROCESS_CMDS = {
        'en-es': [path_to_binaries + '/queryPhraseTableMin  -n 12 -m 15 -s -t ' + PT_en_es], 
        'es-en': [path_to_binaries + '/queryPhraseTableMin  -n 12 -m 15 -s  -t '+ PT_es_en],
#        'en-es': [path_to_binaries + '/queryPhraseTableMin -m 15 -n 12 -s -t ' + PT_en_es], 
#        'es-en': [path_to_binaries + '/queryPhraseTableMin -m 15 -n 12 -s -t '+ PT_es_en],
        'LM': [path_to_binaries + '/query -n ' + LM]
        }
    
    self.procEnEs = PersistentSubprocess(SUBPROCESS_CMDS['en-es'])
    self.procEsEn = PersistentSubprocess(SUBPROCESS_CMDS['es-en'])
    self.LM = PersistentSubprocess(SUBPROCESS_CMDS['LM'])
=======
PT_en_es = '/fs/lofn0/chara/phrase-table-en-es.minphr'
PT_es_en = '/fs/lofn0/chara/phrase-table-es-en-2403.minphr'
LM = '/fs/lofn0/chara/rephraser/toy.binlm.89' # path to language model
paraphrase_table = 'skip'

class Rephraser(object):
  def __init__ (self, LanguageModel, PT_ef, PT_fe, moses_binaries, paraphrase_tables):
    self.PT_en_es = PT_ef
    self.PT_es_en = PT_fe
    self.LM = LanguageModel
    self.path_to_binaries = moses_binaries
    self.paraphrase_table = paraphrase_tables
    if (self.paraphrase_table is not None):
      self.rephraseproc = PersistentSubprocess('paraphrase_table', self.LM, self.paraphrase_table, self.path_to_binaries, self.PT_en_es, self.PT_es_en)
    else:
      self.procEnEs = PersistentSubprocess('en-es', self.LM, self.paraphrase_table, self.path_to_binaries, self.PT_en_es, self.PT_es_en)
      self.procEsEn = PersistentSubprocess('es-en', self.LM, self.paraphrase_table, self.path_to_binaries, self.PT_en_es, self.PT_es_en)
    self.LM = PersistentSubprocess('LM', self.LM, self.paraphrase_table, self.path_to_binaries, self.PT_en_es, self.PT_es_en)
>>>>>>> 7ff67ed8
  
  def return_rephrase_candidates(self, src_phrase):
    src_phrase = src_phrase.decode ('UTF-8')
    if not self.LM.is_warm() :
        print "The subprocesses are warming up..."
       
    """ make sure that the input has correct format """
    rephraseInput = src_phrase.split('||')
    if len(rephraseInput) > 1:
        text_to_rephrase = rephraseInput[1].strip(' \t\n\r')
        prefix = ' '.join(rephraseInput[0].strip(' \t\n\r').split(' ')[-4:]) # last 4 tokens, will be used for the LM scoring
        suffix = ' '.join(rephraseInput[2].strip(' \t\n\r').split(' ')[:4])  # first 4 tokens, will be used for the LM scoring
    else:
        # throw error message(expected format: prefix || to rephrase || suffix), but now use this for debugging
        text_to_rephrase = src_phrase
        prefix = ''
        suffix = ''
    
    rephrase_with_lm = {}
    possible_rephrases = {}
    parts_to_rephrase = text_to_rephrase.split(' ')
    inputSize = len(parts_to_rephrase)
    
    """ calculate rephrase scores. This will be reduntant once the rephrase table is ready """ 
    # compute rephrase scores for all ngram. format: [[u'give an', 0, 1], [u'an example', 1, 2]]
    for ngram in range(1, inputSize+1): 
        for part in ngrams(parts_to_rephrase, ngram):
            translated_phrases = {}
            temp_rephrases = {}
            covered_start = part[1]
            covered_end = part[2]
            ngram_phrase = part[0]
            if cached_rephrase_table.get(ngram_phrase) is None:
              if (self.paraphrase_table is not None):
                #print 'use paraphrase table'
                try:
                    rephrase_candidate = self.rephraseproc.get_output(ngram_phrase)
                    for line in rephrase_candidate:
                        try:
                            phrase = line.split('|||')[1].strip(' \t\n\r')
                            """ to avoid cases where it's exactly the same phrase plus some e.g. punctuation marks 
                            if text_to_rephrase not in phrase: """
                            rephrase_table_score = float(line.split('|||')[2])
                            temp_rephrases[phrase] = [covered_start, covered_end, rephrase_table_score]
                        except:
                              pass
                    if (len(temp_rephrases)==0 and ngram == 1):
                        # OOV word (unigrams only), append with high rephrase score
                        temp_rephrases[ngram_phrase] = [covered_start, covered_end, -99.999] 
                    possible_rephrases.update(temp_rephrases)
                except:
                  pass
              else: # Paraphrase table not available, use en-es and es-en Phrase Tables
                #print 'use phrase tables'
                potential_translation = self.procEnEs.get_output(ngram_phrase)
                if (len(potential_translation)> 0):
                  for translation in potential_translation:
                      #print translation
                      split_translation = translation.split('|||')
                      try:
                          scores = split_translation[2].split(' ')
                          """ weighted score? r_score = TM0*math.log10(float(scores[1])) + TM1 * math.log10(float(scores[3])) """
                          """ split results in 1st value being ' ', so the actual scores index starts from 1, not 0 """
                          """ scores[1] is Pef and scores[3] Pfe """
                          r_score = math.log10(float(scores[1]) * float(scores[3]))
                          
                          """ format: translated_phrases['en el caso']= (0, 1, phrase table score) """
                          #translated_phrases[split_translation[1].strip(' \t\n\r')] = [covered_start, covered_end, r_score, float(scores[1]), float(scores[3]) ]
                          translated_phrases[split_translation[1].strip(' \t\n\r')] = r_score #[covered_start, covered_end, r_score]
                      except: 
                          pass
                        
                  """ for the top 15 (es) translations, query back their translations into English """
                  for possible_translation in translated_phrases.items():
                      initial_phrase_score = float(possible_translation[1])
                      """ for each translation, query phrase back table for es - en (Pef) """
                      rephrase_candidate = self.procEsEn.get_output(possible_translation[0]) 
                      for line in rephrase_candidate:
                          try:
                              phrase = line.split('|||')[1].strip(' \t\n\r')
                              """ to avoid cases where it's exactly the same phrase plus some e.g. punctuation marks 
                              if text_to_rephrase not in phrase: """
                              scores = line.split('|||')[2].split(' ')
                              """ weighted score? r_score = TM0*math.log10(float(scores[1])) + TM1 * math.log10(float(scores[3])) """
                              rephrase_table_score = math.log10(float(scores[1]) * float(scores[3])) + initial_phrase_score
                              #temp_rephrases[phrase] = [covered_start, covered_end, rephrase_table_score, float(possible_translation[1][3]), float(possible_translation[1][4]), float(scores[1]), float(scores[3]) ]
                              temp_rephrases[phrase] = [covered_start, covered_end, rephrase_table_score]
                          except:
                              pass
                  
                if (len(temp_rephrases)==0 and ngram == 1):
                  # OOV word (unigrams only), append with high rephrase score
                  temp_rephrases[ngram_phrase] = [covered_start, covered_end, -99.999]   
                """ sort temp rephrase dict, and keep top 10 (which are added to "possible_rephrases" dict) or top 5 """
                temp_rephrases_sorted = sorted(temp_rephrases.items(), key = lambda e: e[1][2], reverse=True)
                
                if ngram == inputSize: # if input is fully covered keep top 10 rephrase candidates, orelse top 5    
                    temp_rephrases_sorted = temp_rephrases_sorted[:10]
                else:
                    temp_rephrases_sorted = temp_rephrases_sorted[:5]
                
                '''if len(temp_rephrases_sorted) > 0 :'''
                for cache in temp_rephrases_sorted:
                    try:
                        cached_rephrase_table[ngram_phrase].update({cache[0]: cache[1][2]})
                    except:
                        cached_rephrase_table[ngram_phrase] = {cache[0]: cache[1][2]}
                '''else:
                    """ maybe not a necessary step, but indicates that segment does not exist in the en-es phrase table """
                    cached_rephrase_table[ngram_phrase] = {'': -999.999}'''
                    
                #print cached_rephrase_table[ngram_phrase]
                possible_rephrases.update(temp_rephrases_sorted)
            else:
                """ ngram_phrase exists in cached_rephrased_table, use information from there to update the possible_rephrases dict """
                for rephrased_item in cached_rephrase_table[ngram_phrase].items():
                    temp_rephrases[rephrased_item[0]] = [covered_start, covered_end, rephrased_item[1]]
                possible_rephrases.update(temp_rephrases)
                
    """ done with ngram.
    now combine possible_rephrases """
    
    ''' split according to covered_start '''
    covered_states = {}
    for i in range(0, inputSize):
      covered_states[i] = [(k, v) for k, v in possible_rephrases.items() if v[0] == i]
    
    #print '------- print COVERED states (dict. with key: covered_from) ------'''
    #print covered_states
   
    start_time = time.time()
    final_rephrase_candidates = {}
    rephrase_candidates = []
    for i in range(0, inputSize):
      rephrase_candidates.append({})
      
    for rephrase_candidate in covered_states[0]:
      phrase = rephrase_candidate[0]
      score = rephrase_candidate[1][2]
      to_state_covered = rephrase_candidate[1][1] + 1
      if to_state_covered < inputSize : # if not all states have been covered
        """ next candidate: list of [phrase, score] """
        rephrase_candidates = decode_candidates(to_state_covered, inputSize, covered_states, rephrase_candidates)
        for next_candidate in rephrase_candidates[to_state_covered].items():
            final_phrase = phrase + ' ' + next_candidate[0]
            if text_to_rephrase not in final_phrase: # to avoid combining phrases identical to the input
                final_score = score + next_candidate[1]
                final_rephrase_candidates[final_phrase] = final_score
      else:
        if text_to_rephrase not in phrase: # to avoid combining phrases identical to the input
            final_rephrase_candidates[phrase] = score
      
    sorted_final_rephrase_candidates = sorted(final_rephrase_candidates.iteritems(), key=operator.itemgetter(1), reverse=True)
    #print '----- all rephrase candidates (sorted by rephrase score only) -----' 
    #print sorted_final_rephrase_candidates
    
    """ now score with language model """
    for rephrased in sorted_final_rephrase_candidates[:30]:  # take top x (30?) items and score with LM
        #try:
        rephrase = rephrased[0]
        LM_score = self.LM.get_lm_score(prefix+' '+rephrase+' '+ suffix)
        #print LM_score
        total = re.search("(.+)Total: ([\d\-\.]+)", LM_score)
        if total:
            """ weighted sum? lm = LM0*float(total.group(2)) + rephrased[1] """
            lm = float(total.group(2)) + float(rephrased[1])
            rephrase_with_lm[rephrase] = lm
        '''except Exception,e:
        print str(e)  '''

    sorted_possible_rephrases = sorted(rephrase_with_lm.iteritems(), key=operator.itemgetter(1), reverse=True)
    #print '----- final rephrases (top 30) -----'
    return sorted_possible_rephrases    #[0:10] to output 10 most probable 
    #print  time.time() - start_time # time it took after the calculation of the rephrase scores


class PersistentSubprocess (object):
<<<<<<< HEAD
    def __init__ (self, cmd):
        self.cmd = cmd
=======
    def cmd_action(self, action):
        SUBPROCESS_CMDS = {
            'en-es': [self.path_to_binaries + './queryPhraseTableMin -m 15 -n 12 -s -t ' + self.PT_en_es], 
            'es-en': [self.path_to_binaries + './queryPhraseTableMin -m 15 -n 12 -s -t '+ self.PT_es_en],
            'LM': [self.path_to_binaries + './query -n ' + self.LM],
            'paraphrase_table': [self.path_to_binaries + './queryPhraseTableMin -m 35 -n 1 -s -t '+ self.paraphrase_table],
            }
        return SUBPROCESS_CMDS[action]
    
    def __init__ (self, action, LM, paraphrase_table, path_to_binaries, PT_en_es, PT_es_en):
        self.LM = LM
        if paraphrase_table is not None:
          self.paraphrase_table = paraphrase_table
        else:
          self.paraphrase_table = 'skip'
        self.path_to_binaries = path_to_binaries
        self.PT_en_es = PT_en_es
        self.PT_es_en = PT_es_en
        self.cmd = self.cmd_action(action)
>>>>>>> 7ff67ed8
        self.child = None
        self.killer = None
        self.child_lock = threading.Lock()
        self.warm_up()

    def is_warm (self):
        """ The object is 'warm' when the binary is running, loaded, and ready to accept requests. """
        if self.child is not None:
            assert self.killer is not None, repr(self.killer)
            child_is_running = self.child.poll() is None
            if not child_is_running:
                self.killer.abort()
                self.child = self.killer = None
        return self.child is not None

    def warm_up (self):
        """ Blocks until we have the process running and ready to accept requests """
        with self.child_lock:
            if not self.is_warm():
                assert self.child is None, repr(self.child)
                assert self.killer is None, repr(self.killer)
                print self.cmd
                try:
                    self.child = subprocess.Popen (
                        self.cmd,
                        stdin = subprocess.PIPE,
                        stdout = subprocess.PIPE,
                        preexec_fn = lambda: os.nice(10),
                        shell=True
                    )
                except Exception, e:
                    print str(e), 'expect'
                self.child.stdin.write('') 
                self.child.stdin.flush()
                self.child.stdout
                #expect (self.child.stdout, 'tcmalloc:')
                time.sleep(2)
                self.killer = KillerThread (self.child)
                self.killer.start()

    def get_output (self, src_phrase):
        """
        Returns the raw binary output for the given source phrase. Output is returned as a list of strings, one per line.
        """
        self.warm_up()
        with self.child_lock:
            self.killer.record_activity()
            print >> self.child.stdin, src_phrase.encode ('UTF-8')
            self.child.stdin.flush()
            
            output = expect (self.child.stdout)
            #self.killer.record_activity()
            return output
    
    def get_lm_score (self, src_phrase):
        """
        Returns the raw binary output for the given source phrase. Output is returned as a list of strings, one per line.
        """
        self.warm_up()
        with self.child_lock:
            self.killer.record_activity()
            print >> self.child.stdin, src_phrase.encode ('UTF-8')
            self.child.stdin.flush()
            output = self.child.stdout.readline()    #expect (self.child.stdout)
            #self.killer.record_activity()
            return output

#----------------------------------------------------------------------------------------------------------------------------------
# utils
def expect (fh, expected = '###', encoding='UTF-8', do_rstrip=True):
    """
    Reads lines from `fh', saving them all into a list, until one contains the string in `expected', at which point the accumulated
    line buffer is returned. Also performs decoding if `encoding' is not None.
    """
    #fcntl.fcntl(fh.fileno(), fcntl.F_SETFL, os.O_NONBLOCK)
    ret = []
    while True:
        line = fh.readline()
        if not line:
            break
        else:
            if encoding:
                line = line.decode (encoding)
            if do_rstrip:
                line = line.rstrip() # remove EOL chars
            if expected in line:  # break if there is EOF indication (###)
                break
            ret.append (line)
    return ret

def ngrams(phrase, n):
  #already split phrase, orelse: phrase = phrase.split(' ')  
  segments = []
  for i in range(len(phrase)-n+1):
    segments.append([' '.join(phrase[i:i+n]), i, i+n-1])   # append string and position information
  return segments

"""
    to_state_covered: state number which has not been covered yet.
    inputSize: size of input (text to be rephrased)
    covered_states: list of possible rephrases for each source segment. key: covered_from
    rephrase_candidates: list of dictionaries that contain all possible rephrased combinations from covered_states. key:  covered_from
"""
def decode_candidates(to_state_covered, inputSize, covered_states, rephrase_candidates):
    if len(rephrase_candidates[to_state_covered]) > 0:  # states are combined already, no need to process further
        return rephrase_candidates
    else:
        current_state = inputSize - 1
        while current_state >= to_state_covered: 
          """ start from right to left and append to rephrase_candidates """
          for rephrase_candidate in covered_states[current_state]:
            candidate_phrase = rephrase_candidate[0]
            candidate_score = rephrase_candidate[1][2]
            to_current_state_covered = rephrase_candidate[1][1] + 1
            if to_current_state_covered < inputSize:   # forward combinations exist already, just append
              for forward_candidate in rephrase_candidates[to_current_state_covered].items():
                phrase = candidate_phrase + ' ' + forward_candidate[0]
                rephrase_candidates[current_state].update({ phrase : candidate_score + forward_candidate[1] })
            else:
                rephrase_candidates[current_state].update({ candidate_phrase : candidate_score })     
          current_state = current_state - 1
        return rephrase_candidates 

def handleRequestsUsing(rephraseProcess):
  return lambda *args: RequestHandler(rephraseProcess, *args)

class RequestHandler(BaseHTTPServer.BaseHTTPRequestHandler):
  def __init__(self, rephraserProcess, *args):
    self.rephraseProcess = rephraserProcess
    BaseHTTPServer.BaseHTTPRequestHandler.__init__(self, *args)
    
  def do_GET(self):
    try:
      req = self.path.split('q=')[1]
      src_phrase = urllib.unquote_plus(req)
      #print src_phrase
      paraphrase_candidates = self.rephraseProcess.return_rephrase_candidates(src_phrase)
      self.request.sendall(json.dumps({'paraphrases': paraphrase_candidates, 'errors' : [] }))
      """ response e.g.:  {"paraphrases": [["make a conference", -32.82269941799895], ["give an speech", -34.81293157486423],
      ["give a presentation", -35.20896316054598], ["deliver a lecture", -35.286778641614625], ["hold a conference", -35.89656612670538],
      ["giving a talk", -36.24006942233497], ["speak at a conference", -36.597989111520846], ["to do a conference", -36.641099417998944],
      ["giving a lecture", -36.73462110495801], ["provide a sermon", -37.06399433758352], ["offer a sermon", -37.71286129494698],
      ["extend a conference", -38.33444240415715], ["render an conference", -38.769654307197264],
      ["offer , a conference", -39.5264153378513], ["to extend a conference", -39.82329557501232],
      ["provide , a conference", -39.887348380487836], ["giving a conference", -39.955251759993374],
      ["den a sermon", -40.06976869022952], ["den a lecture", -40.7228140653069], ["den a chat", -40.74619291189463],
      ["den , a conference", -41.096722733133845], ["da a sermon", -41.10277730930311], ["render an of conferences", -41.89462066958991],
      ["da , a conference", -42.12973135220743], ["render an give lessons", -42.62529734222892],
      ["to extend a of conferences", -42.94826193740498], ["to extend a give lessons", -43.67893861004397],
      ["ask yourself one conference", -44.10857397960082], ["to extend a give conferences", -45.159878133414146],
      ["den host a lecture", -45.27165199402606]], "errors": []} """
    except Exception, ex:
      self.request.sendall(json.dumps({'paraphrases': [], 'errors' : [str(ex)]}))
    return
    
#----------------------------------------------------------------------------------------------------------------------------------
''' cmd line interface for debugging
def cmd_debug ():
  import argparse
  import sys
  
  parser = argparse.ArgumentParser()
  parser.add_argument('--PT-ef', help='Phrase table english to foreign (en-es)', default='/fs/lofn0/chara/phrase-table-en-es.minphr')
  parser.add_argument('--PT-fe', help='Phrase table foreign to english (es-en)', default='/fs/lofn0/chara/phrase-table-es-en-2403.minphr')
  parser.add_argument('--LM', help='Path to language model', default='/fs/lofn0/chara/toy.binlm.89')
  parser.add_argument('--moses-binaries', help='Path to queryPhraseTableMin and query', default='/fs/lofn0/chara/rephraser/')
  parser.add_argument('--paraphrase-table', help='Path to Paraphrase Table')
  settings = parser.parse_args(sys.argv[1:])
  
  rephraseProcess = Rephraser(settings.LM, settings.PT_ef, settings.PT_fe, settings.moses_binaries, settings.paraphrase_table)
  while True:
    try:
      src_phrase = raw_input ('What do you want to rephrase?> ')
    except EOFError:
      break
    
    print rephraseProcess.return_rephrase_candidates(src_phrase)
'''
def main():
  """ API format: eg. 'http://localhost:8999/rephrase/q=I+want+to+||+give+a+lecture+||+in+Paris+next+week' """
  import argparse
  import sys
  
  parser = argparse.ArgumentParser()
  parser.add_argument('--PT-ef', help='Phrase table english to foreign (en-es)', default='/fs/lofn0/chara/phrase-table-en-es.minphr')
  parser.add_argument('--PT-fe', help='Phrase table foreign to english (es-en)', default='/fs/lofn0/chara/phrase-table-es-en-2403.minphr')
  parser.add_argument('--LM', help='Path to language model', default='/fs/lofn0/chara/toy.binlm.89')
  parser.add_argument('--moses-binaries', help='Path to queryPhraseTableMin and query', default='/fs/lofn0/chara/rephraser/')
  parser.add_argument('--paraphrase-table', help='Path to Paraphrase Table')
  parser.add_argument('--port', help='API port', type=int, default=8666)
  parser.add_argument('--host', help='host of the API, default: localhost', default='localhost')
  settings = parser.parse_args(sys.argv[1:])
  rephraseProcess = Rephraser(settings.LM, settings.PT_ef, settings.PT_fe, settings.moses_binaries, settings.paraphrase_table)

  """ for http requests """
  PORT_NUMBER = settings.port
  HOST = settings.host
  server_class = BaseHTTPServer.HTTPServer
  handler = handleRequestsUsing(rephraseProcess)
  httpd = server_class((HOST, PORT_NUMBER), handler)
  print time.asctime(), "Server Starts - %s:%s" % (HOST, PORT_NUMBER)
  try:
    httpd.serve_forever()
  except KeyboardInterrupt:
    pass
  httpd.server_close()
  print time.asctime(), "Server Stops - %s:%s" % (HOST, PORT_NUMBER)  
  
if __name__ == '__main__':
<<<<<<< HEAD
  #cmd_debug() # call for cmd debugging. Orelse main() to start the API
  main()
  
=======
  # cmd_debug() call for cmd debugging. Orelse main() to start the API
  main()
>>>>>>> 7ff67ed8
<|MERGE_RESOLUTION|>--- conflicted
+++ resolved
@@ -94,30 +94,6 @@
 #path to query and queryPhraseTableMin
 #path_to_binaries = '/fs/lofn0/chara/rephraser/'
 # Phrase Tables for en-es and es-en
-<<<<<<< HEAD
-#PT_en_es = '/fs/lofn0/chara/phrase-table-en-es.minphr'
-#PT_es_en = '/fs/lofn0/chara/phrase-table-es-en-2403.minphr'
-#LM = '/fs/lofn0/chara/rephraser/toy.binlm.89' # path to language model
-
-class Rephraser(object):
-  def __init__ (self, LanguageModel, PT_ef, PT_fe, moses_binaries):
-    PT_en_es = PT_ef
-    PT_es_en = PT_fe
-    LM = LanguageModel
-    path_to_binaries = moses_binaries
-
-    SUBPROCESS_CMDS = {
-        'en-es': [path_to_binaries + '/queryPhraseTableMin  -n 12 -m 15 -s -t ' + PT_en_es], 
-        'es-en': [path_to_binaries + '/queryPhraseTableMin  -n 12 -m 15 -s  -t '+ PT_es_en],
-#        'en-es': [path_to_binaries + '/queryPhraseTableMin -m 15 -n 12 -s -t ' + PT_en_es], 
-#        'es-en': [path_to_binaries + '/queryPhraseTableMin -m 15 -n 12 -s -t '+ PT_es_en],
-        'LM': [path_to_binaries + '/query -n ' + LM]
-        }
-    
-    self.procEnEs = PersistentSubprocess(SUBPROCESS_CMDS['en-es'])
-    self.procEsEn = PersistentSubprocess(SUBPROCESS_CMDS['es-en'])
-    self.LM = PersistentSubprocess(SUBPROCESS_CMDS['LM'])
-=======
 PT_en_es = '/fs/lofn0/chara/phrase-table-en-es.minphr'
 PT_es_en = '/fs/lofn0/chara/phrase-table-es-en-2403.minphr'
 LM = '/fs/lofn0/chara/rephraser/toy.binlm.89' # path to language model
@@ -136,7 +112,6 @@
       self.procEnEs = PersistentSubprocess('en-es', self.LM, self.paraphrase_table, self.path_to_binaries, self.PT_en_es, self.PT_es_en)
       self.procEsEn = PersistentSubprocess('es-en', self.LM, self.paraphrase_table, self.path_to_binaries, self.PT_en_es, self.PT_es_en)
     self.LM = PersistentSubprocess('LM', self.LM, self.paraphrase_table, self.path_to_binaries, self.PT_en_es, self.PT_es_en)
->>>>>>> 7ff67ed8
   
   def return_rephrase_candidates(self, src_phrase):
     src_phrase = src_phrase.decode ('UTF-8')
@@ -314,10 +289,6 @@
 
 
 class PersistentSubprocess (object):
-<<<<<<< HEAD
-    def __init__ (self, cmd):
-        self.cmd = cmd
-=======
     def cmd_action(self, action):
         SUBPROCESS_CMDS = {
             'en-es': [self.path_to_binaries + './queryPhraseTableMin -m 15 -n 12 -s -t ' + self.PT_en_es], 
@@ -337,7 +308,6 @@
         self.PT_en_es = PT_en_es
         self.PT_es_en = PT_es_en
         self.cmd = self.cmd_action(action)
->>>>>>> 7ff67ed8
         self.child = None
         self.killer = None
         self.child_lock = threading.Lock()
@@ -494,7 +464,7 @@
     return
     
 #----------------------------------------------------------------------------------------------------------------------------------
-''' cmd line interface for debugging
+
 def cmd_debug ():
   import argparse
   import sys
@@ -515,7 +485,7 @@
       break
     
     print rephraseProcess.return_rephrase_candidates(src_phrase)
-'''
+
 def main():
   """ API format: eg. 'http://localhost:8999/rephrase/q=I+want+to+||+give+a+lecture+||+in+Paris+next+week' """
   import argparse
@@ -547,11 +517,5 @@
   print time.asctime(), "Server Stops - %s:%s" % (HOST, PORT_NUMBER)  
   
 if __name__ == '__main__':
-<<<<<<< HEAD
-  #cmd_debug() # call for cmd debugging. Orelse main() to start the API
-  main()
-  
-=======
   # cmd_debug() call for cmd debugging. Orelse main() to start the API
-  main()
->>>>>>> 7ff67ed8
+  main()